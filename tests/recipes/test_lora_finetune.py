# Copyright (c) Meta Platforms, Inc. and affiliates.
# All rights reserved.
#
# This source code is licensed under the BSD-style license found in the
# LICENSE file in the root directory of this source tree.

import contextlib
import runpy
import sys
from functools import partial
from typing import Dict

import pytest
<<<<<<< HEAD
import torch
=======
import torchtune
>>>>>>> 19a806b7

from tests.common import TUNE_PATH
from tests.recipes.common import RECIPE_TESTS_DIR

from tests.recipes.utils import (
    fetch_ckpt_model_path,
    fetch_loss_values,
    llama2_small_test_ckpt,
    lora_llama2_small_test_ckpt,
    validate_loss_values,
)
from tests.test_utils import single_box_init

test_lora_attn_modules = ["q_proj", "k_proj", "v_proj", "output_proj"]
torchtune.models.lora_small_test_ckpt = partial(
    lora_llama2_small_test_ckpt,
    lora_attn_modules=test_lora_attn_modules,
    apply_lora_to_mlp=False,
)


class TestLoRAFinetuneRecipe:
    def _fetch_expected_loss_values(self, ckpt) -> Dict[str, float]:
        small_test_ckpt_loss_values = {
            "1|1|": 10.5074,
            "1|2|": 10.5614,
            "2|1|": 10.5205,
            "2|2|": 10.4918,
        }
        if "small_test_ckpt" in ckpt:
            return small_test_ckpt_loss_values
        # TODO: no support for large scale test yet for LoRA
        raise ValueError(f"Unknown ckpt {ckpt}")

    @pytest.mark.parametrize("multi_gpu", [False, True])
    def test_loss(self, capsys, tmpdir, multi_gpu, monkeypatch):
        # No support for large scale test yet for LoRA
        ckpt = "lora_small_test_ckpt"
        expected_loss_values = self._fetch_expected_loss_values(ckpt)
        config_path = RECIPE_TESTS_DIR / "lora_finetune_test_config.yaml"
        recipe_name = (
            "lora_finetune_single_device"
            if not multi_gpu
            else "lora_finetune_distributed"
        )
        # TODO (rohan-varma): setting CUDA_VISIBLE_DEVICES to ignore all GPUs
        # on machine to simulate current CI environment that does not have GPUs.
        # Will consolidate as part of addressing https://github.com/pytorch-labs/torchtune/issues/473
        monkeypatch.setenv("CUDA_VISIBLE_DEVICES", "")
        cmd = f"""
        tune {recipe_name}
            --config {config_path} \
            --override \
            output_dir={tmpdir} \
            enable_fsdp={multi_gpu} \
            model._component_=torchtune.models.{ckpt} \
            model_checkpoint={fetch_ckpt_model_path(ckpt)} \
            model.lora_rank=8 \
            model.lora_alpha=16 \
            model.apply_lora_to_mlp=False \
        """.split()

        # Have to attach this after so it parses correctly
        cmd += ['model.lora_attn_modules=["q_proj", "k_proj", "v_proj", "output_proj"]']

        monkeypatch.setattr(sys, "argv", cmd)
        with pytest.raises(SystemExit):
            with (
                single_box_init(init_pg=False)
                if multi_gpu
                else contextlib.nullcontext()
            ):
                runpy.run_path(TUNE_PATH, run_name="__main__")

        loss_values = fetch_loss_values(capsys.readouterr().err)
        validate_loss_values(loss_values, expected_loss_values)


class TestLoRAFinalCheckpoints:
    @pytest.mark.parametrize("enable_fsdp", [True])
    def test_save_and_load_merged_weights(self, tmpdir, enable_fsdp, monkeypatch):
        # No support for large scale test yet for LoRA
        ckpt = "lora_small_test_ckpt"

        config_path = RECIPE_TESTS_DIR / "lora_finetune_test_config.yaml"

        # Have to attach this after so it parses correctly
        lora_cfg = [
            'model.lora_attn_modules=["q_proj", "k_proj", "v_proj", "output_proj"]'
        ]

        cmd = f"""
        tune lora_finetune
            --config {config_path} \
            --override \
            model._component_=torchtune.models.{ckpt} \
            model_checkpoint={fetch_ckpt_model_path(ckpt)} \
            model.lora_rank=8 \
            model.lora_alpha=16 \
            model.apply_lora_to_mlp=True \
            epochs=1
        """.split()
        cmd += lora_cfg
        if enable_fsdp:
            cmd.append("enable_fsdp=True")
            context_manager = single_box_init
        else:
            context_manager = contextlib.nullcontext
        baseline_cmd = cmd + [f"output_dir={tmpdir}{enable_fsdp}baseline"]
        merged_cmd = cmd + [
            f"output_dir={tmpdir}{enable_fsdp}merged_ckpt",
            "save_full_final_checkpoint=True",
            "save_llama2_native_format=True",
        ]
        cmds = [baseline_cmd, merged_cmd]
        for current_cmd in cmds:
            with context_manager():
                monkeypatch.setattr(sys, "argv", current_cmd)
                with pytest.raises(SystemExit):
                    runpy.run_path(TUNE_PATH, run_name="__main__")

        inputs = torch.randint(low=0, high=32_000, size=(2, 100))

        lora_model = lora_llama2_small_test_ckpt(
            lora_attn_modules=["q_proj", "k_proj", "v_proj", "output_proj"],
            apply_lora_to_mlp=True,
            lora_rank=8,
            lora_alpha=16,
        )

        # Load partial final ckpt + original weights and call fwd
        with open(f"{tmpdir}{enable_fsdp}baseline/model_0.ckpt", "rb") as f:
            lora_sd = torch.load(f, weights_only=True)
        with open(fetch_ckpt_model_path(ckpt), "rb") as f:
            base_model_sd = torch.load(f, weights_only=True)
        lora_model.load_state_dict(lora_sd["model"], strict=False)
        lora_model.load_state_dict(base_model_sd["model"], strict=False)
        baseline_out = lora_model(inputs)

        # Load merged final ckpt directly into llama2 and call fwd
        llama2_model = llama2_small_test_ckpt()
        with open(f"{tmpdir}{enable_fsdp}merged_ckpt/model_0.ckpt", "rb") as f:
            sd = torch.load(f, weights_only=True)
        llama2_model.load_state_dict(sd["model"])
        merged_ckpt_out = llama2_model(inputs)

        torch.testing.assert_close(baseline_out, full_ckpt_out, rtol=1e-5, atol=1e-5)
        torch.testing.assert_close(baseline_out, merged_ckpt_out, rtol=1e-5, atol=1e-5)<|MERGE_RESOLUTION|>--- conflicted
+++ resolved
@@ -11,11 +11,8 @@
 from typing import Dict
 
 import pytest
-<<<<<<< HEAD
 import torch
-=======
 import torchtune
->>>>>>> 19a806b7
 
 from tests.common import TUNE_PATH
 from tests.recipes.common import RECIPE_TESTS_DIR
