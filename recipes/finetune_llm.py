# Copyright (c) Meta Platforms, Inc. and affiliates.
# All rights reserved.
#
# This source code is licensed under the BSD-style license found in the
# LICENSE file in the root directory of this source tree.


import os
from functools import partial

import torch
from torch.cuda.amp import GradScaler
from torch.utils.data import DataLoader, DistributedSampler

from torchtune import datasets, losses, models, modules, optim, utils
from torchtune.utils.checkpoint import load_checkpoint, save_checkpoint
from torchtune.utils.generation import generate_from_prompt
from tqdm import tqdm


def recipe(
    device,
    dtype,
    seed,
    model,
    model_checkpoint,
    tokenizer,
    tokenizer_checkpoint,
    dataset,
    shuffle,
    batch_size,
    epochs,
    optimizer,
    loss,
    lr,
    activation_checkpointing,
    output_dir,
    run_generation,
    max_steps_per_epoch,
    metric_logger_type,
    project,
    resume_from_previous_checkpoint,
):
    # ---- Initialize components ---- #
<<<<<<< HEAD
    utils.init_distributed(fsdp)
    world_size, rank = utils.get_world_size_and_rank()
=======
    distributed = utils.init_distributed()
>>>>>>> 6fb9fbc4

    logger = utils.get_logger("DEBUG")
    metric_logger = utils.get_metric_logger(
        metric_logger_type=metric_logger_type, project=project, log_dir=output_dir
    )

    device = utils.get_device(device)
    dtype = utils.get_dtype(dtype)
    seed = utils.set_seed(seed)

    # ---- Setup model and load checkpoint ---- #
    tokenizer = models.get_tokenizer(tokenizer, path=tokenizer_checkpoint)
    logger.info(msg=f"Loaded tokenizer from {tokenizer_checkpoint}")

    # TODO: initialize models for distributed on meta or cpu device to avoid OOMs
    model = models.get_model(model, device=device)
    if distributed:  # Use FSDP model for distributed training
        model = utils.get_fsdp(
            model=model,
            device=device,
            dtype=dtype,
            strategy="FULL_SHARD",
            auto_wrap_policy={modules.TransformerDecoderLayer},
        )
    if activation_checkpointing:
        utils.set_activation_checkpointing(
            model, auto_wrap_policy={modules.TransformerDecoderLayer}
        )

    # ---- Setup optimization functions ---- #
    opt = optim.get_optimizer(optimizer, model, lr)
    # Load model and possibly optimizer states
    if resume_from_previous_checkpoint:
        ckpt_dict = load_checkpoint(model_checkpoint, model, opt)
        model.load_state_dict(ckpt_dict["model"])
        # Note: optimizer entry in dictionary is pre-transformed if using FSDP
        optimizer.load_state_dict(ckpt_dict["optimizer"])
        if rank == 0:
            logger.info(
                msg=f"Loaded checkpoint from previous finetune from {model_checkpoint}"
            )
    else:
        ckpt_dict = load_checkpoint(model_checkpoint, model)
        model.load_state_dict(ckpt_dict["model"])
        if rank == 0:
            logger.info(msg=f"Loaded pretrained model from {model_checkpoint}")

    # TODO add lr schedule option
    loss_fn = losses.get_loss(loss)

    autocast = utils.get_autocast(dtype, device)
    if dtype == torch.float16:
        grad_scaler = utils.get_gradient_scaler(distributed)
    else:
        grad_scaler = GradScaler(enabled=False)

    # ---- Load dataset, set up sampler, and dataloader ---- #
    ds = datasets.get_dataset(dataset, split="train", tokenizer=tokenizer)
    sampler = DistributedSampler(
        ds,
        num_replicas=world_size,
        rank=rank,
        shuffle=shuffle,
        seed=0,
    )
    dataloader = DataLoader(
        dataset=ds,
        batch_size=batch_size,
        sampler=sampler,
        collate_fn=partial(
            utils.padded_collate,
            padding_idx=tokenizer.pad_id,
            ignore_idx=loss_fn.ignore_index,  # TODO support loss without ignore_index
        ),
    )
    logger.info(msg=f"Loaded dataset {dataset}")

    # ---- Train loop ---- #
    for epoch in range(epochs):
        sampler.set_epoch(epoch)  # distributed sampler requires set_epoch
        for idx, batch in enumerate(pbar := tqdm(dataloader, disable=not (rank == 0))):
            if max_steps_per_epoch is not None and idx == max_steps_per_epoch:
                break
            opt.zero_grad()

            input_ids, labels = batch
            input_ids = input_ids.to(device)
            labels = labels.to(device)

            with autocast:
                logits = model(input_ids)
                # Shift so that tokens < n predict n
                logits = logits[..., :-1, :].contiguous()
                labels = labels[..., 1:].contiguous()
                logits = logits.transpose(1, 2)
                # Compute loss
                loss = loss_fn(logits, labels)

            pbar.set_description(f"{epoch+1}|{idx+1}|Loss: {loss.item()}")

            # Log metrics at each step
            # If no metric logger is specified, this is a no-op
            if rank == 0:
                metric_logger.log_dict(
                    {
                        "loss": loss.item(),
                        "lr": opt.param_groups[0]["lr"],
                        "gpu_resources": torch.cuda.memory_allocated(),
                    },
                    step=epoch * len(dataloader)
                    + idx,  # Each step is unique, not limited to each epoch
                )

            grad_scaler.scale(loss).backward()
            grad_scaler.step(opt)
            grad_scaler.update()

            # --- TODO TEMPORARY EVAL Code ---- #
            if run_generation and idx % run_generation == 0:
                # Log a sample generation for the instruction.
                # Just using a hardcoded prompt for now
                prompt = (
                    "Below is an instruction that describes a task, paired with an input that provides further context. "
                    "Write a response that appropriately completes the request.\n\n### Instruction:\nCreate a classification task "
                    "by clustering the given list of items.\n\n### Input:\nApples, oranges, bananas, strawberries, pineapples\n\n"
                    "### Response:"
                )
                generation_str, decoded_tokens = generate_from_prompt(
                    prompt=prompt, tokenizer=tokenizer, decoder=model
                )
                if rank == 0:
                    logger.info(f"Generation tokens: {decoded_tokens}")
                    logger.info(f"Generation: {generation_str}")
            # --- TODO TEMPORARY EVAL Code Ends ---- #

        # ---- Save checkpoint at end of each epoch (to be changed later) ---- #
        os.makedirs(output_dir, exist_ok=True)
        output_loc = f"{output_dir}/model_{epoch}.ckpt"
        ckpt_dict = {
            "model": model,
            "optimizer": opt,
        }
        if epoch == epochs - 1:
            # Don't save optimizer state when producing final checkpoint to reduce checkpoint file size.
            ckpt_dict.pop("optimizer")
        save_checkpoint(ckpt_dict, output_loc)
        if rank == 0:
            logger.info(
                msg=f"Model checkpoint of size {os.path.getsize(output_loc) >> 20} MB saved to {output_loc}"
            )

    metric_logger.close()


if __name__ == "__main__":
    parser = utils.TuneArgumentParser(description="Fine-tune an LLM.")

    # Dataset and DataLoader arguments
    parser.add_argument(
        "--dataset",
        type=str,
        choices=datasets.list_datasets(),
        help="Dataset name.",
    )
    parser.add_argument(
        "--seed",
        type=int,
        default=None,
        help="""
            Seed for setting trainer and dataloader workers random number generator state. Using same seed value will
            provide the same transforms of samples across runs.
            """,
    )
    group = parser.add_mutually_exclusive_group()
    group.add_argument(
        "--shuffle", action="store_true", help="Shuffle dataset.", default=True
    )
    group.add_argument(
        "--no-shuffle",
        dest="shuffle",
        action="store_false",
        help="Don't shuffle dataset.",
    )

    # Model arguments
    parser.add_argument(
        "--model",
        type=str,
        choices=models.list_models(),
        help="Model to finetune.",
    )
    parser.add_argument(
        "--model-checkpoint",
        type=str,
        help="Path to model checkpoint.",
    )
    parser.add_argument(
        "--tokenizer",
        type=str,
        choices=models.list_tokenizers(),
        help="Model tokenizer.",
    )
    parser.add_argument(
        "--tokenizer-checkpoint",
        type=str,
        help="Path to tokenizer checkpoint.",
    )

    # Fine-tuning arguments
    parser.add_argument(
        "--batch-size", type=int, default=128, help="Batch size for fine-tuning."
    )
    parser.add_argument(
        "--lr", type=float, default=2e-5, help="Learning rate for fine-tuning."
    )
    parser.add_argument(
        "--epochs", type=int, default=3, help="Number of epochs for fine-tuning"
    )
    parser.add_argument(
        "--optimizer",
        type=str,
        default="AdamW",
        help="Optimizer to use for fine-tuning, please consult torch.optim docs for a list of available optimizers",
    )
    parser.add_argument(
        "--loss",
        type=str,
        default="CrossEntropyLoss",
        choices=["CrossEntropyLoss"],
        help="Loss to use for fine-tuning.",
    )
    parser.add_argument(
        "--output-dir",
        type=str,
        default="/tmp/finetune-llm",
        help="Directory in which to save checkpoints."
        "If using a metric logger like Tensorboard, this dir will also contain those logs.",
    )
    parser.add_argument(
        "--device",
        type=str,
        default="cpu",
        help="`cuda` or `cpu`",
    )
    group = parser.add_mutually_exclusive_group()
    group.add_argument(
        "--activation-checkpointing",
        action="store_true",
        default=False,
        help="Train the model with activation checkpointing.",
    )
    group.add_argument(
        "--no-activation-checkpointing",
        dest="activation_checkpointing",
        action="store_false",
        help="Don't train the model with activation checkpointing.",
    )
    parser.add_argument(
        "--run-generation",
        type=int,
        default=None,
        help="Run a dummy alpaca generation every n iterations.",
    )
    parser.add_argument(
        "--max-steps-per-epoch",
        type=int,
        default=None,
        help="Max number of steps per epoch for faster dev/testing. Default is to finetune through the full dataset.",
    )
    parser.add_argument(
        "--dtype",
        type=str,
        choices=utils.list_dtypes(),
        default=None,
        help="Tensor dtype used for finetuning, lower precision types result in mixed precision training.",
    )
    parser.add_argument(
        "--metric-logger-type",
        type=str,
        choices=utils.list_metric_loggers(),
        help="Metric logger platform to use. E.g. Weights & Biases, Tensorboard, to disk, or just plain stdout.",
    )
    parser.add_argument(
        "--project",
        type=str,
        default=None,
        help="Project name for WandB metric logger.",
    )
    parser.add_argument(
        "--resume-from-previous-checkpoint",
        help="""
            checkpoints must have been taken with `torchtune.utils.checkpoint.save_checkpoint` utility. If this flag
            is used, note that --model-checkpoint flag will be used as the path to the previous finetune's checkpoint.
            """,
        default=False,
        action="store_true",
    )

    kwargs = vars(parser.parse_args())
    recipe(**kwargs)<|MERGE_RESOLUTION|>--- conflicted
+++ resolved
@@ -42,12 +42,8 @@
     resume_from_previous_checkpoint,
 ):
     # ---- Initialize components ---- #
-<<<<<<< HEAD
-    utils.init_distributed(fsdp)
+    distributed = utils.init_distributed()
     world_size, rank = utils.get_world_size_and_rank()
-=======
-    distributed = utils.init_distributed()
->>>>>>> 6fb9fbc4
 
     logger = utils.get_logger("DEBUG")
     metric_logger = utils.get_metric_logger(
