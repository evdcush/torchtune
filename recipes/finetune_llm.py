--- conflicted
+++ resolved
@@ -10,7 +10,7 @@
 
 import torch
 from torch.cuda.amp import GradScaler
-from torch.utils.data import DataLoader, DistributedSampler
+from torch.utils.data import DistributedSampler
 
 from torchtune import datasets, losses, models, modules, optim, utils
 from torchtune.utils import CheckpointableDataLoader
@@ -41,11 +41,8 @@
     metric_logger_type,
     project,
     resume_from_previous_checkpoint,
-<<<<<<< HEAD
     checkpoint_interval,
-=======
     cpu_offload,
->>>>>>> e0254266
 ):
     # ---- Initialize components ---- #
     distributed = utils.init_distributed()
@@ -403,7 +400,6 @@
         action="store_true",
     )
     parser.add_argument(
-<<<<<<< HEAD
         "--checkpoint-interval",
         help="""Save a checkpoint (model, optimizer, dataloader, etc) every N iterations. The training state will be saved such that
             deterministic training can be resumed from the checkpoint. Note that this flag is inpendent of
@@ -412,13 +408,12 @@
         default=None,
         type=int,
     )
-=======
+    parser.add_argument(
         "--cpu-offload",
         action="store_true",
         default=False,
         help="Offload parameters and gradients to CPU when not involved in computation. Optimizer step runs on CPU.",
     )
 
->>>>>>> e0254266
     kwargs = vars(parser.parse_args())
     recipe(**kwargs)