# Copyright (c) Meta Platforms, Inc. and affiliates.
# All rights reserved.
#
# This source code is licensed under the BSD-style license found in the
# LICENSE file in the root directory of this source tree.

import os
import sys

from functools import partial
from typing import Any, Dict, Optional, Tuple
from warnings import warn

import torch

from torch import nn
from torch.cuda.amp import GradScaler
from torch.distributed import init_process_group
from torch.optim import Optimizer
from torch.utils.data import DataLoader, DistributedSampler

from torchtune import datasets, losses, models, modules, optim, utils
from torchtune.utils.constants import (
    EPOCHS_KEY,
    MAX_STEPS_KEY,
    MODEL_KEY,
    OPT_KEY,
    SEED_KEY,
    TOTAL_EPOCHS_KEY,
)

from tqdm import tqdm

from recipes.args import create_full_finetune_args
from recipes.interfaces import FTRecipeInterface
from recipes.params import FullFinetuneParams


log = utils.get_logger("DEBUG")


class FullFinetuneRecipe(FTRecipeInterface):
    """
    Full finetuning recipe for dense transformer-based LLMs such as Llama2.

    This recipe supports:
        - FSDP and activation checkpointing. This is enabled by default but can be
            configured using the ``enable_fsdp`` and ``enable_activation_checkpointing`` flags.
        - Mixed precision training - fp32, fp16 and bf16 are supported.
        - Checkpointing of model weights, optimizer state and the recipe state (epoch and seed).
        - Resuming from checkpoints saved using the ``save_checkpoint`` functionality.
        - Logging to terminal. WandB and TensorBoard are currently not supported.

    Assumptions:
        - Training is launched with the Tune CLI (recommended) which uses TorchRun under the
            hood. Setting up the env variables is handled by TorchRun.
        - Training happens on CUDA (CPU training is not supported)
        - Checkpoints are ONLY saved at epoch boundaries. Mid-epoch checkpointing is NOT supported.
        - Datasets are Map-style and data fits in memory (not streamed).
    """

    def __init__(self, params: FullFinetuneParams) -> None:

<<<<<<< HEAD
        self.device = utils.get_device(device=params.device)
        self.dtype = utils.get_dtype(dtype=params.dtype)
        self.seed = utils.set_seed(seed=params.seed)
        self.output_dir = params.output_dir
        # Create output directory if it doesn't exist
        os.makedirs(output_dir, exist_ok=True)
=======
        self._device = utils.get_device(device=params.device)
        self._dtype = utils.get_dtype(dtype=params.dtype)

        # logging attributes
        self._output_dir = params.output_dir
>>>>>>> 68512c7f

        # _is_rank_zero is used primarily for logging. In the future, the logger
        # should directly take care of this
        _, rank = utils.get_world_size_and_rank()
        self._is_rank_zero = rank == 0

        # These are public properties which are updated by the checkpoint loader
        # when ``resume_from_checkpoint`` is `True`
        self.seed = utils.set_seed(seed=params.seed)
        self.epochs_run = 0
        self.total_epochs = params.epochs
        self.max_steps_per_epoch = params.max_steps_per_epoch

        self._resume_from_checkpoint = params.resume_from_checkpoint

    def load_checkpoint(self, ckpt_path: str):
        """
        Extract the checkpoint state from file and validate.
        """
        ckpt_dict = torch.load(ckpt_path, map_location="cpu", weights_only=True)
        utils.validate_checkpoint(ckpt_dict, self._resume_from_checkpoint)
        return ckpt_dict

    def setup(self, params: FullFinetuneParams) -> None:
        """
        Sets up the recipe state correctly. This includes setting recipe attributes based
        on the ``resume_from_checkpoint`` flag.
        """

        ckpt_dict = self.load_checkpoint(ckpt_path=params.model_checkpoint)

        # If we're resuming from checkpoint, the recipe's state should be updated before
        # initializing the training components. This ensures that the seed is correctly
        # propagated to the relevant components
        if self._resume_from_checkpoint:
            self._update_recipe_state(ckpt_dict)

        # ``_setup_model`` handles initialization and loading the state dict. This method
        # should be called before ``_setup_optimizer`` since transforming the optimizer
        # state dict requires the model
        self._model = self._setup_model(
            model=params.model,
            enable_fsdp=params.enable_fsdp,
            enable_activation_checkpointing=params.enable_activation_checkpointing,
            model_state_dict=ckpt_dict[MODEL_KEY],
        )

        self._tokenizer = self._setup_tokenizer(
            tokenizer=params.tokenizer, tokenizer_checkpoint=params.tokenizer_checkpoint
        )

        # _setup_optimizer should take in ckpt_dict only if training is resumed from
        # checkpoint. Transforming the opt state dict is handled by this method
        self._optimizer = self._setup_optimizer(
            optimizer=params.optimizer,
            lr=params.lr,
            opt_state_dict=ckpt_dict[OPT_KEY] if self._resume_from_checkpoint else None,
        )

        self._loss_fn = self._setup_loss(loss=params.loss)

        # sampler and dataloader depend on the tokenizer and loss_fn and should be
        # setup after both of these are initialized
        self._sampler, self._dataloader = self._setup_data(
            dataset=params.dataset,
            shuffle=params.shuffle,
            batch_size=params.batch_size,
        )

        # training setup
        self._autocast = utils.get_autocast(self._dtype, self._device)
        self._grad_scaler = None
        if self._dtype == torch.float16:
            self._grad_scaler = utils.get_gradient_scaler(fsdp=params.enable_fsdp)
        else:
            self._grad_scaler = GradScaler(enabled=False)

    def _update_recipe_state(self, ckpt_dict: Dict[str, Any]) -> None:
        """
        Updates the recipe state from checkpoint.
        """
        # If seed, total_epoch or max_steps_per_epoch don't match,
        # warn the user and overwrite
        if (
            self.seed != ckpt_dict[SEED_KEY]
            or self.total_epochs != ckpt_dict[TOTAL_EPOCHS_KEY]
            or self.max_steps_per_epoch != ckpt_dict[MAX_STEPS_KEY]
        ):
            warn(
                message="""Configured value for seed, epochs or max_steps_per_epoch
                does not match the value stored in checkpoint."""
            )
        self.seed = utils.set_seed(seed=ckpt_dict[SEED_KEY])
        self.epochs_run = ckpt_dict[EPOCHS_KEY]
        self.total_epochs = ckpt_dict[TOTAL_EPOCHS_KEY]
        self.max_steps_per_epoch = ckpt_dict[MAX_STEPS_KEY]

    def _setup_model(
        self,
        model: str,
        enable_fsdp: bool,
        enable_activation_checkpointing: bool,
        model_state_dict: Dict[str, Any],
    ) -> nn.Module:
        """
        Set up the model including enabling FSDP and activation checkpointing. For this recipe,
        ``enable_fsdp`` should always be ``True``. This is currently a configurable flag for
        running tests on CPUs.
        """
        model = models.get_model(model, device=self._device)
        model = (
            utils.get_fsdp(
                model=model,
                device=self._device,
                dtype=self._dtype,
                strategy="FULL_SHARD",
                auto_wrap_policy={modules.TransformerDecoderLayer},
            )
            if enable_fsdp
            else model
        )
        if enable_activation_checkpointing:
            utils.set_activation_checkpointing(
                model, auto_wrap_policy={modules.TransformerDecoderLayer}
            )

        model.load_state_dict(model_state_dict)

        if self._is_rank_zero:
            log.info(
                "Model is initialized. FSDP and Activation Checkpointing are enabled."
            )
        return model

    def _setup_tokenizer(
        self, tokenizer: str, tokenizer_checkpoint: str
    ) -> modules.Tokenizer:
        """
        Unlike ```setup_model```, this takes in the checkpoint and loads the sentencepiece
        tokenizer model. This is related to how the tokenizer is implemented and should
        change in a future iteration.
        """
        tokenizer = models.get_tokenizer(tokenizer, path=tokenizer_checkpoint)

        if self._is_rank_zero:
            log.info("Tokenizer is initialized from file.")
        return tokenizer

    def _setup_optimizer(
        self, optimizer: str, lr: float, opt_state_dict: Optional[Dict[str, Any]] = None
    ) -> Optimizer:
        """
        Set up the optimizer. This method also handles transforing the state dict
        for FSDP.
        """
        optimizer = optim.get_optimizer(optimizer, self._model, lr)
        if opt_state_dict:
            opt_state_dict = utils.transform_opt_state_dict(
                opt_state_dict, self._model, optimizer
            )
            optimizer.load_state_dict(opt_state_dict)

        if self._is_rank_zero:
            log.info("Optimizer is initialized.")
        return optimizer

    def _setup_loss(self, loss: str) -> nn.Module:
        loss_fn = losses.get_loss(loss)

        if self._is_rank_zero:
            log.info("Loss is initialized.")

        return loss_fn

    def _setup_data(
        self, dataset: str, shuffle: bool, batch_size: int
    ) -> Tuple[DistributedSampler, DataLoader]:
        """
        All data related setup happens here. Currently this recipe only supports the
        DistributedSamplers with Map-style Datasets which fit into memory. Other samplers,
        iterable datasets and streaming datasets are not supported.
        """
        world_size, rank = utils.get_world_size_and_rank()
        ds = datasets.get_dataset(dataset, split="train", tokenizer=self._tokenizer)
        sampler = DistributedSampler(
            ds,
            num_replicas=world_size,
            rank=rank,
            shuffle=shuffle,
            seed=0,
        )
        dataloader = DataLoader(
            dataset=ds,
            batch_size=batch_size,
            sampler=sampler,
            collate_fn=partial(
                utils.padded_collate,
                padding_idx=self._tokenizer.pad_id,
                ignore_idx=self._loss_fn.ignore_index,  # TODO support loss without ignore_index
            ),
        )

        if self._is_rank_zero:
            log.info("Dataset and Sampler are initialized.")

        return sampler, dataloader

    def save_checkpoint(self, epoch: int) -> None:
        """
        Checkpoint the relevant state of a recipe.

        This makes use of the `save_checkpoint` utility which is responsible for
        writing the checkpoint dictionary to file. The contents of the dict are dictated
        by whether training is complete or not.

        If training is ongoing, optimizer state, seed and epochs_run are saved along with the
        model weights.
        """
        os.makedirs(self._output_dir, exist_ok=True)
        output_loc = f"{self._output_dir}/model_{epoch}.ckpt"
        ckpt_dict = {MODEL_KEY: self._model}

        # if training is in-progress, checkpoint the optimizer state as well
        if epoch + 1 < self.total_epochs:
            ckpt_dict.update(
                {
                    OPT_KEY: self._optimizer,
                    SEED_KEY: self.seed,
                    EPOCHS_KEY: self.epochs_run,
                    TOTAL_EPOCHS_KEY: self.total_epochs,
                    MAX_STEPS_KEY: self.max_steps_per_epoch,
                }
            )
        utils.save_checkpoint(ckpt_dict, output_loc)

        if self._is_rank_zero:
            log.info(
                f"Model checkpoint of size {os.path.getsize(output_loc) >> 20} MB saved to {output_loc}"
            )

    def train(self) -> None:
        """
        The core training loop. Supports training on subsets of the dataset using the
        ``max_steps_per_epoch``.
        """
        _, rank = utils.get_world_size_and_rank()

        # self.epochs_run should be non-zero when we're resuming from a checkpoint
        for curr_epoch in range(self.epochs_run, self.total_epochs):

            # Update the sampler to ensure data is correctly shuffled across epochs
            # in case shuffle is True
            self._sampler.set_epoch(curr_epoch)

            for idx, batch in enumerate(
                pbar := tqdm(self._dataloader, disable=not (rank == 0))
            ):
                if (
                    self.max_steps_per_epoch is not None
                    and idx == self.max_steps_per_epoch
                ):
                    break
                self._optimizer.zero_grad()

                input_ids, labels = batch
                input_ids = input_ids.to(self._device)
                labels = labels.to(self._device)

                with self._autocast:
                    logits = self._model(input_ids)
                    # Shift so that tokens < n predict n
                    logits = logits[..., :-1, :].contiguous()
                    labels = labels[..., 1:].contiguous()
                    logits = logits.transpose(1, 2)
                    # Compute loss
                    loss = self._loss_fn(logits, labels)

                pbar.set_description(f"{curr_epoch+1}|{idx+1}|Loss: {loss.item()}")

                self._grad_scaler.scale(loss).backward()
                self._grad_scaler.step(self._optimizer)
                self._grad_scaler.update()

            self.epochs_run += 1
            self.save_checkpoint(epoch=curr_epoch)


def recipe_main() -> None:
    """
    Entry point for the recipe.

    Configurable parameters are read in the following order:
        - Parameters specified in ``FullFinetuneParams``
        - Overwritten by Parameters specified in ``alpaca_llama2_full_finetune.yaml``
        - Overwritten by arguments from the command-line using ``TuneArgumentParser``
    """
    parser = utils.TuneArgumentParser(description="Fine-tune an LLM.")
    kwargs = vars(create_full_finetune_args(parser).parse_args())

    recipe_params = FullFinetuneParams(**kwargs)
    _validate_recipe_params(recipe_params)

    # Env variables set by torch run; only need to initialize process group
    init_process_group(backend="nccl")

    recipe = FullFinetuneRecipe(params=recipe_params)
    recipe.setup(params=recipe_params)
    recipe.train()


def _validate_recipe_params(params: FullFinetuneParams) -> None:
    """
    Validate the recipe parameters. This should be ultimately replaced and is a place-holder.
    """
    if params.device == "cpu" and params.enable_fsdp:
        raise ValueError("FSDP is not supported on CPU.")


if __name__ == "__main__":
    sys.exit(recipe_main())<|MERGE_RESOLUTION|>--- conflicted
+++ resolved
@@ -61,20 +61,15 @@
 
     def __init__(self, params: FullFinetuneParams) -> None:
 
-<<<<<<< HEAD
         self.device = utils.get_device(device=params.device)
         self.dtype = utils.get_dtype(dtype=params.dtype)
         self.seed = utils.set_seed(seed=params.seed)
         self.output_dir = params.output_dir
         # Create output directory if it doesn't exist
         os.makedirs(output_dir, exist_ok=True)
-=======
-        self._device = utils.get_device(device=params.device)
-        self._dtype = utils.get_dtype(dtype=params.dtype)
 
         # logging attributes
         self._output_dir = params.output_dir
->>>>>>> 68512c7f
 
         # _is_rank_zero is used primarily for logging. In the future, the logger
         # should directly take care of this
