--- conflicted
+++ resolved
@@ -125,21 +125,6 @@
         action="store_false",
         help="Don't resume.",
     )
-<<<<<<< HEAD
-    return parser
-
-def create_lora_finetune_args(parser) -> argparse.ArgumentParser:
-
-    parser = create_full_finetune_args(parser)
-
-    parser.add_argument(
-        "--lora-attn-modules",
-        nargs='+',
-        help='List of modules to apply LoRA to in self-attention',
-        default=["q_proj", "v_proj"]
-    )
-
-=======
 
     group = parser.add_mutually_exclusive_group()
     group.add_argument(
@@ -168,5 +153,17 @@
         action="store_false",
         help="Disable Activation Checkpointing",
     )
->>>>>>> 151bfbc6
+    return parser
+
+def create_lora_finetune_args(parser) -> argparse.ArgumentParser:
+
+    parser = create_full_finetune_args(parser)
+
+    parser.add_argument(
+        "--lora-attn-modules",
+        nargs='+',
+        help='List of modules to apply LoRA to in self-attention',
+        default=["q_proj", "v_proj"]
+    )
+
     return parser