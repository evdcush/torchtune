--- conflicted
+++ resolved
@@ -18,12 +18,8 @@
 from torch.distributed import init_process_group
 from torch.optim import Optimizer
 from torch.utils.data import DataLoader, DistributedSampler
-<<<<<<< HEAD
-from torchtune import datasets, losses, lr_schedulers, models, modules, optim, utils
+from torchtune import datasets, models, modules, utils
 from torchtune.modules.peft.lora import reset_lora_params
-=======
-from torchtune import datasets, models, modules, utils
->>>>>>> f569e607
 from torchtune.modules.peft.peft_utils import (
     get_adapter_params,
     lora_fsdp_init,
